[versions]
aboutlibraries = "10.7.0"
android-plugin = "8.0.2"
androidx-activity = "1.7.2"
androidx-appcompat = "1.6.1"
androidx-compose-material3 = "1.1.0"
androidx-compose-ui = "1.4.3"
androidx-constraintlayout = "2.1.4"
androidx-core = "1.10.1"
androidx-hilt = "1.0.0"
androidx-lifecycle = "2.6.1"
androidx-media3 = "1.0.2"
androidx-navigation = "2.5.3"
androidx-paging = "3.1.1"
androidx-paging-compose = "1.0.0-alpha19"
androidx-preference = "1.2.0"
androidx-recyclerview = "1.3.0"
androidx-recyclerview-selection = "1.1.0"
androidx-room = "2.5.1"
androidx-swiperefreshlayout = "1.1.0"
androidx-tv = "1.0.0-alpha06"
androidx-work = "2.8.1"
<<<<<<< HEAD
coil = "2.3.0"
compose-destinations = "1.8.41-beta"
glide = "4.15.1"
=======
coil = "2.4.0"
>>>>>>> d13ce4ea
hilt = "2.46.1"
jellyfin = "1.4.2"
kotlin = "1.8.21"
kotlinx-serialization = "1.5.1"
ksp = "1.8.21-1.0.11"
ktlint = "11.1.0"
libmpv = "0.1.2"
material = "1.9.0"
timber = "5.0.1"

[libraries]
aboutlibraries-core = { module = "com.mikepenz:aboutlibraries-core", version.ref = "aboutlibraries" }
aboutlibraries = { module = "com.mikepenz:aboutlibraries", version.ref = "aboutlibraries" }
androidx-activity = { module = "androidx.activity:activity-ktx", version.ref = "androidx-activity" }
androidx-activity-compose = { module = "androidx.activity:activity-compose", version.ref = "androidx-activity" }
androidx-appcompat = { module = "androidx.appcompat:appcompat", version.ref = "androidx-appcompat" }
androidx-compose-material3 = { module = "androidx.compose.material3:material3", version.ref = "androidx-compose-material3" }
androidx-compose-ui = { module = "androidx.compose.ui:ui", version.ref = "androidx-compose-ui" }
androidx-compose-ui-tooling = { module = "androidx.compose.ui:ui-tooling", version.ref = "androidx-compose-ui" }
androidx-compose-ui-tooling-preview = { module = "androidx.compose.ui:ui-tooling-preview", version.ref = "androidx-compose-ui" }
androidx-constraintlayout = { module = "androidx.constraintlayout:constraintlayout", version.ref = "androidx-constraintlayout" }
androidx-core = { module = "androidx.core:core-ktx", version.ref = "androidx-core" }
androidx-hilt-navigation-compose = { module = "androidx.hilt:hilt-navigation-compose", version.ref = "androidx-hilt" }
androidx-hilt-work = { module = "androidx.hilt:hilt-work", version.ref = "androidx-hilt" }
androidx-hilt-compiler = { module = "androidx.hilt:hilt-compiler", version.ref = "androidx-hilt" }
androidx-lifecycle-runtime = { module = "androidx.lifecycle:lifecycle-runtime-ktx", version.ref = "androidx-lifecycle" }
androidx-lifecycle-viewmodel = { module = "androidx.lifecycle:lifecycle-viewmodel-ktx", version.ref = "androidx-lifecycle" }
androidx-lifecycle-viewmodel-compose = { module = "androidx.lifecycle:lifecycle-viewmodel-compose", version.ref = "androidx-lifecycle" }
androidx-media3-common = { module = "androidx.media3:media3-common", version.ref = "androidx-media3" }
androidx-media3-exoplayer = { module = "androidx.media3:media3-exoplayer", version.ref = "androidx-media3" }
androidx-media3-exoplayer-hls = { module = "androidx.media3:media3-exoplayer-hls", version.ref = "androidx-media3" }
androidx-media3-ui = { module = "androidx.media3:media3-ui", version.ref = "androidx-media3" }
androidx-media3-session = { module = "androidx.media3:media3-session", version.ref = "androidx-media3" }
androidx-navigation-fragment = { module = "androidx.navigation:navigation-fragment-ktx", version.ref = "androidx-navigation" }
androidx-navigation-ui = { module = "androidx.navigation:navigation-ui-ktx", version.ref = "androidx-navigation" }
androidx-paging = { module = "androidx.paging:paging-runtime-ktx", version.ref = "androidx-paging" }
androidx-paging-compose = { module = "androidx.paging:paging-compose", version.ref = "androidx-paging-compose" }
androidx-preference = { module = "androidx.preference:preference-ktx", version.ref = "androidx-preference" }
androidx-recyclerview = { module = "androidx.recyclerview:recyclerview", version.ref = "androidx-recyclerview" }
androidx-recyclerview-selection = { module = "androidx.recyclerview:recyclerview-selection", version.ref = "androidx-recyclerview-selection" }
androidx-room-runtime = { module = "androidx.room:room-runtime", version.ref = "androidx-room" }
androidx-room-compiler = { module = "androidx.room:room-compiler", version.ref = "androidx-room" }
androidx-room-ktx = { module = "androidx.room:room-ktx", version.ref = "androidx-room" }
androidx-swiperefreshlayout = { module = "androidx.swiperefreshlayout:swiperefreshlayout", version.ref = "androidx-swiperefreshlayout" }
androidx-work = { module = "androidx.work:work-runtime-ktx", version.ref = "androidx-work" }
<<<<<<< HEAD
androidx-tv-foundation = { module = "androidx.tv:tv-foundation", version.ref = "androidx-tv" }
androidx-tv-material = { module = "androidx.tv:tv-material", version.ref = "androidx-tv" }
coil-compose = { module = "io.coil-kt:coil-compose", version.ref = "coil" }
compose-destinations-core = { module = "io.github.raamcosta.compose-destinations:core", version.ref = "compose-destinations" }
compose-destinations-ksp = { module = "io.github.raamcosta.compose-destinations:ksp", version.ref = "compose-destinations" }
glide = { module = "com.github.bumptech.glide:glide", version.ref = "glide" }
glide-compiler = { module = "com.github.bumptech.glide:compiler", version.ref = "glide" }
=======
coil = { module = "io.coil-kt:coil", version.ref = "coil" }
coil-svg = { module = "io.coil-kt:coil-svg", version.ref = "coil" }
>>>>>>> d13ce4ea
hilt-android = { module = "com.google.dagger:hilt-android", version.ref = "hilt" }
hilt-compiler = { module = "com.google.dagger:hilt-compiler", version.ref = "hilt" }
jellyfin-core = { module = "org.jellyfin.sdk:jellyfin-core", version.ref = "jellyfin" }
libmpv = { module = "dev.jdtech.mpv:libmpv", version.ref = "libmpv" }
material = { module = "com.google.android.material:material", version.ref = "material" }
timber = { module = "com.jakewharton.timber:timber", version.ref = "timber" }
kotlinx-serialization-json = { module = "org.jetbrains.kotlinx:kotlinx-serialization-json", version.ref = "kotlinx-serialization" }

[plugins]
aboutlibraries = { id = "com.mikepenz.aboutlibraries.plugin", version.ref = "aboutlibraries" }
android-application = { id = "com.android.application", version.ref = "android-plugin" }
android-library = { id = "com.android.library", version.ref = "android-plugin" }
androidx-navigation-safeargs = { id = "androidx.navigation.safeargs.kotlin", version.ref = "androidx-navigation" }
hilt = { id = "com.google.dagger.hilt.android", version.ref = "hilt" }
kotlin-android = { id = "org.jetbrains.kotlin.android", version.ref = "kotlin" }
kotlin-parcelize = { id = "org.jetbrains.kotlin.plugin.parcelize", version.ref = "kotlin" }
kotlin-kapt = { id = "org.jetbrains.kotlin.kapt", version.ref = "kotlin" }
kotlin-serialization = { id = "org.jetbrains.kotlin.plugin.serialization", version.ref = "kotlin" }
ksp = { id = "com.google.devtools.ksp", version.ref = "ksp" }
ktlint = { id = "org.jlleitschuh.gradle.ktlint", version.ref = "ktlint" }<|MERGE_RESOLUTION|>--- conflicted
+++ resolved
@@ -20,13 +20,8 @@
 androidx-swiperefreshlayout = "1.1.0"
 androidx-tv = "1.0.0-alpha06"
 androidx-work = "2.8.1"
-<<<<<<< HEAD
-coil = "2.3.0"
+coil = "2.4.0"
 compose-destinations = "1.8.41-beta"
-glide = "4.15.1"
-=======
-coil = "2.4.0"
->>>>>>> d13ce4ea
 hilt = "2.46.1"
 jellyfin = "1.4.2"
 kotlin = "1.8.21"
@@ -72,18 +67,13 @@
 androidx-room-ktx = { module = "androidx.room:room-ktx", version.ref = "androidx-room" }
 androidx-swiperefreshlayout = { module = "androidx.swiperefreshlayout:swiperefreshlayout", version.ref = "androidx-swiperefreshlayout" }
 androidx-work = { module = "androidx.work:work-runtime-ktx", version.ref = "androidx-work" }
-<<<<<<< HEAD
 androidx-tv-foundation = { module = "androidx.tv:tv-foundation", version.ref = "androidx-tv" }
 androidx-tv-material = { module = "androidx.tv:tv-material", version.ref = "androidx-tv" }
+coil = { module = "io.coil-kt:coil", version.ref = "coil" }
 coil-compose = { module = "io.coil-kt:coil-compose", version.ref = "coil" }
+coil-svg = { module = "io.coil-kt:coil-svg", version.ref = "coil" }
 compose-destinations-core = { module = "io.github.raamcosta.compose-destinations:core", version.ref = "compose-destinations" }
 compose-destinations-ksp = { module = "io.github.raamcosta.compose-destinations:ksp", version.ref = "compose-destinations" }
-glide = { module = "com.github.bumptech.glide:glide", version.ref = "glide" }
-glide-compiler = { module = "com.github.bumptech.glide:compiler", version.ref = "glide" }
-=======
-coil = { module = "io.coil-kt:coil", version.ref = "coil" }
-coil-svg = { module = "io.coil-kt:coil-svg", version.ref = "coil" }
->>>>>>> d13ce4ea
 hilt-android = { module = "com.google.dagger:hilt-android", version.ref = "hilt" }
 hilt-compiler = { module = "com.google.dagger:hilt-compiler", version.ref = "hilt" }
 jellyfin-core = { module = "org.jellyfin.sdk:jellyfin-core", version.ref = "jellyfin" }
