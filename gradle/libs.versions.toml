[versions]
aboutlibraries = "10.5.2"
android-plugin = "7.4.1"
androidx-activity = "1.6.1"
<<<<<<< HEAD
androidx-appcompat = "1.6.0"
androidx-compose-material3 = "1.1.0-alpha05"
androidx-compose-ui = "1.4.0-alpha05"
=======
androidx-appcompat = "1.6.1"
>>>>>>> 7208d85b
androidx-constraintlayout = "2.1.4"
androidx-core = "1.9.0"
androidx-hilt = "1.1.0-alpha01"
androidx-leanback = "1.2.0-alpha02"
androidx-lifecycle = "2.5.1"
androidx-media3 = "1.0.0-beta03"
androidx-navigation = "2.5.3"
androidx-paging = "3.1.1"
androidx-preference = "1.2.0"
androidx-recyclerview = "1.2.1"
androidx-recyclerview-selection = "1.1.0"
androidx-room = "2.5.0"
androidx-swiperefreshlayout = "1.1.0"
androidx-tv = "1.0.0-alpha03"
coil = "2.2.2"
compose-destinations = "1.8.33-beta"
glide = "4.14.2"
hilt = "2.44.2"
jellyfin = "1.4.1"
kotlin = "1.8.10"
kotlinx-serialization = "1.4.1"
ksp = "1.8.0-1.0.9"
ktlint = "11.1.0"
libmpv = "0.1.1"
material = "1.8.0"
timber = "5.0.1"

[libraries]
aboutlibraries-core = { module = "com.mikepenz:aboutlibraries-core", version.ref = "aboutlibraries" }
aboutlibraries = { module = "com.mikepenz:aboutlibraries", version.ref = "aboutlibraries" }
androidx-activity = { module = "androidx.activity:activity-ktx", version.ref = "androidx-activity" }
androidx-activity-compose = { module = "androidx.activity:activity-compose", version.ref = "androidx-activity" }
androidx-appcompat = { module = "androidx.appcompat:appcompat", version.ref = "androidx-appcompat" }
androidx-compose-material3 = { module = "androidx.compose.material3:material3", version.ref = "androidx-compose-material3" }
androidx-compose-ui = { module = "androidx.compose.ui:ui", version.ref = "androidx-compose-ui" }
androidx-compose-ui-tooling = { module = "androidx.compose.ui:ui-tooling", version.ref = "androidx-compose-ui" }
androidx-compose-ui-tooling-preview = { module = "androidx.compose.ui:ui-tooling-preview", version.ref = "androidx-compose-ui" }
androidx-constraintlayout = { module = "androidx.constraintlayout:constraintlayout", version.ref = "androidx-constraintlayout" }
androidx-core = { module = "androidx.core:core-ktx", version.ref = "androidx-core" }
androidx-hilt-navigation-compose = { module = "androidx.hilt:hilt-navigation-compose", version.ref = "androidx-hilt" }
androidx-leanback = { module = "androidx.leanback:leanback", version.ref = "androidx-leanback" }
androidx-lifecycle-runtime = { module = "androidx.lifecycle:lifecycle-runtime-ktx", version.ref = "androidx-lifecycle" }
androidx-lifecycle-viewmodel = { module = "androidx.lifecycle:lifecycle-viewmodel-ktx", version.ref = "androidx-lifecycle" }
androidx-lifecycle-viewmodel-compose = { module = "androidx.lifecycle:lifecycle-viewmodel-compose", version.ref = "androidx-lifecycle" }
androidx-media3-common = { module = "androidx.media3:media3-common", version.ref = "androidx-media3" }
androidx-media3-exoplayer = { module = "androidx.media3:media3-exoplayer", version.ref = "androidx-media3" }
androidx-media3-exoplayer-hls = { module = "androidx.media3:media3-exoplayer-hls", version.ref = "androidx-media3" }
androidx-media3-ui = { module = "androidx.media3:media3-ui", version.ref = "androidx-media3" }
androidx-media3-session = { module = "androidx.media3:media3-session", version.ref = "androidx-media3" }
androidx-navigation-fragment = { module = "androidx.navigation:navigation-fragment-ktx", version.ref = "androidx-navigation" }
androidx-navigation-ui = { module = "androidx.navigation:navigation-ui-ktx", version.ref = "androidx-navigation" }
androidx-paging = { module = "androidx.paging:paging-runtime-ktx", version.ref = "androidx-paging" }
androidx-preference = { module = "androidx.preference:preference-ktx", version.ref = "androidx-preference" }
androidx-recyclerview = { module = "androidx.recyclerview:recyclerview", version.ref = "androidx-recyclerview" }
androidx-recyclerview-selection = { module = "androidx.recyclerview:recyclerview-selection", version.ref = "androidx-recyclerview-selection" }
androidx-room-runtime = { module = "androidx.room:room-runtime", version.ref = "androidx-room" }
androidx-room-compiler = { module = "androidx.room:room-compiler", version.ref = "androidx-room" }
androidx-room-ktx = { module = "androidx.room:room-ktx", version.ref = "androidx-room" }
androidx-swiperefreshlayout = { module = "androidx.swiperefreshlayout:swiperefreshlayout", version.ref = "androidx-swiperefreshlayout" }
androidx-tv-foundation = { module = "androidx.tv:tv-foundation", version.ref = "androidx-tv" }
androidx-tv-material = { module = "androidx.tv:tv-material", version.ref = "androidx-tv" }
coil-compose = { module = "io.coil-kt:coil-compose", version.ref = "coil" }
compose-destinations-core = { module = "io.github.raamcosta.compose-destinations:core", version.ref = "compose-destinations" }
compose-destinations-ksp = { module = "io.github.raamcosta.compose-destinations:ksp", version.ref = "compose-destinations" }
glide = { module = "com.github.bumptech.glide:glide", version.ref = "glide" }
glide-compiler = { module = "com.github.bumptech.glide:compiler", version.ref = "glide" }
hilt-android = { module = "com.google.dagger:hilt-android", version.ref = "hilt" }
hilt-compiler = { module = "com.google.dagger:hilt-compiler", version.ref = "hilt" }
jellyfin-core = { module = "org.jellyfin.sdk:jellyfin-core", version.ref = "jellyfin" }
libmpv = { module = "dev.jdtech.mpv:libmpv", version.ref = "libmpv" }
material = { module = "com.google.android.material:material", version.ref = "material" }
timber = { module = "com.jakewharton.timber:timber", version.ref = "timber" }
kotlinx-serialization-json = { module = "org.jetbrains.kotlinx:kotlinx-serialization-json", version.ref = "kotlinx-serialization" }

[plugins]
aboutlibraries = { id = "com.mikepenz.aboutlibraries.plugin", version.ref = "aboutlibraries" }
android-application = { id = "com.android.application", version.ref = "android-plugin" }
android-library = { id = "com.android.library", version.ref = "android-plugin" }
androidx-navigation-safeargs = { id = "androidx.navigation.safeargs.kotlin", version.ref = "androidx-navigation" }
hilt = { id = "com.google.dagger.hilt.android", version.ref = "hilt" }
kotlin-android = { id = "org.jetbrains.kotlin.android", version.ref = "kotlin" }
kotlin-parcelize = { id = "org.jetbrains.kotlin.plugin.parcelize", version.ref = "kotlin" }
kotlin-kapt = { id = "org.jetbrains.kotlin.kapt", version.ref = "kotlin" }
kotlin-serialization = { id = "org.jetbrains.kotlin.plugin.serialization", version.ref = "kotlin" }
ksp = { id = "com.google.devtools.ksp", version.ref = "ksp" }
ktlint = { id = "org.jlleitschuh.gradle.ktlint", version.ref = "ktlint" }<|MERGE_RESOLUTION|>--- conflicted
+++ resolved
@@ -2,13 +2,9 @@
 aboutlibraries = "10.5.2"
 android-plugin = "7.4.1"
 androidx-activity = "1.6.1"
-<<<<<<< HEAD
-androidx-appcompat = "1.6.0"
+androidx-appcompat = "1.6.1"
 androidx-compose-material3 = "1.1.0-alpha05"
 androidx-compose-ui = "1.4.0-alpha05"
-=======
-androidx-appcompat = "1.6.1"
->>>>>>> 7208d85b
 androidx-constraintlayout = "2.1.4"
 androidx-core = "1.9.0"
 androidx-hilt = "1.1.0-alpha01"
@@ -93,5 +89,4 @@
 kotlin-parcelize = { id = "org.jetbrains.kotlin.plugin.parcelize", version.ref = "kotlin" }
 kotlin-kapt = { id = "org.jetbrains.kotlin.kapt", version.ref = "kotlin" }
 kotlin-serialization = { id = "org.jetbrains.kotlin.plugin.serialization", version.ref = "kotlin" }
-ksp = { id = "com.google.devtools.ksp", version.ref = "ksp" }
 ktlint = { id = "org.jlleitschuh.gradle.ktlint", version.ref = "ktlint" }